--- conflicted
+++ resolved
@@ -984,13 +984,8 @@
                 # precompute true size in units, accounting for margin and spread/commissions
                 size = order.size
                 # if -1 < size < 1:
-<<<<<<< HEAD
                 size = copysign(float((self._leverage * abs(size)) / adjusted_price_plus_commission), size)
-                if abs(size) <= 0:
-=======
-                size = copysign(float((self._leverage * abs(size)) / adjusted_price), size)
                 if size == 0:
->>>>>>> a9113bb5
                     self.orders.remove(order)
                     continue
                 #     size = copysign(int((self.margin_available * self._leverage * abs(size))
