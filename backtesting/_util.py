--- conflicted
+++ resolved
@@ -1,9 +1,6 @@
 import warnings
-<<<<<<< HEAD
 from typing import Callable, Dict, List, Optional, Sequence, Union, cast
 from itertools import chain
-=======
->>>>>>> 0ce24d80
 from numbers import Number
 from typing import Dict, List, Optional, Sequence, Union, cast
 
